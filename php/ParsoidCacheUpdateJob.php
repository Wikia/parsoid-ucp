--- conflicted
+++ resolved
@@ -65,15 +65,10 @@
 					$wgUpdateRowsPerJob,
 					$wgParsoidCacheUpdateTitlesPerJob, // jobs-per-title
 					// Carry over information for de-duplication
-<<<<<<< HEAD
-					array( 'params' =>
-						array( 'type' => 'OnDependencyChange' ) + $this->getRootJobParams() )
-=======
 					array(
 						'params' => $this->getRootJobParams() + array(
 							'table' => $this->params['table'], 'type' => 'OnDependencyChange' )
 					)
->>>>>>> 7684df12
 				);
 				JobQueueGroup::singleton()->push( $jobs );
 			// Job to purge pages for for a set of titles
